"""Utilities for selecting and loading models."""
from functools import partial
from typing import Optional
from pathlib import Path
import os
import torch
import numpy as np
from huggingface_hub import HfApi

from vllm.config import DeviceConfig, ModelConfig
from vllm.model_executor.sampling_metadata import SamplingMetadata
from vllm.model_executor.input_metadata import InputMetadata
from vllm.sequence import SamplerOutput
from vllm.utils import is_openvino_optimum_intel

import openvino as ov
from openvino import Type


def _flattenize_inputs(inputs):
    """
    Helper function for making nested inputs flattens
    """
    flatten_inputs = []
    for input_data in inputs:
        if input_data is None:
            continue
        if isinstance(input_data, (list, tuple)):
            flatten_inputs.extend(_flattenize_inputs(input_data))
        elif isinstance(input_data, dict):
            flatten_inputs.extend(_flattenize_inputs(list(input_data.values())))
        else:
            flatten_inputs.append(input_data)
    return flatten_inputs

def ov_wrapper(self, *args, **kwargs) -> torch.Tensor:
    input_metadata = kwargs['input_metadata']
    flatten_kv_cache = _flattenize_inputs(kwargs['kv_caches'])

    inputs = [
        kwargs['input_ids'],
        kwargs['positions'],
        *flatten_kv_cache,
        input_metadata.is_prompt,
        input_metadata.slot_mapping
    ]

    if input_metadata.max_context_len is not None:
        # available from the second iteration
        inputs.append(input_metadata.max_context_len)
        inputs.append(input_metadata.context_lens)
        inputs.append(input_metadata.block_tables)
    else:
        inputs.append(np.array(kwargs['input_ids'].shape[1], dtype=np.int64))   # for optimum-based models this parameter can be used even on the first iteration

    self._ov_request.start_async(inputs, share_inputs=True)
    self._ov_request.wait()
    return torch.from_numpy(self._ov_request.get_tensor("logits").data)


def patch_stateful_model(
    model: ov.Model,
    factory,
    kv_cache_dtype: Type,
    is_cpu: bool):
    print('TRANSFORMING OPTIMUM-INTEL MODEL TO vLLM COMPATIBLE FORM')
    from openvino.runtime.passes import Manager, MatcherPass, WrapType, Matcher, AnyInput, Or
    from openvino.runtime import opset13
    from openvino.runtime.utils import replace_node

    #model.remove_parameter(model.input('beam_idx').get_node())
    max_context_len = opset13.parameter(shape=[], dtype=np.int64, name='max_context_len')  # max_context_len
    model_remaining_params = [
        opset13.parameter(shape=[], dtype=bool, name='is_prompt'),  # is_prompt
        opset13.parameter(shape=[-1, -1], dtype=np.int64, name='slot_mapping'),  # slot mapping
        max_context_len,
        opset13.parameter(shape=[-1], dtype=np.int64, name='context_lens'),  # context_lens
        opset13.parameter(shape=[-1, -1], dtype=np.int32, name='block_tables'),  # block_tables
    ]
    for parameter in model_remaining_params:
        parameter.get_output_tensor(0).set_names({parameter.get_friendly_name()})
    sliding_window = opset13.constant(np.array(0, np.int32))  # sliding_window

    current_seq_len = opset13.gather(opset13.shape_of(model.input('input_ids')), opset13.constant(1), opset13.constant(0))
    current_seq_len.set_friendly_name('my_current_seq_len')
    prev_max_seq_len = max_context_len - current_seq_len

    def has_parameter(model, name):
        return name in sum([list(t.get_names()) for t in model.inputs], [])

    kv_parameters = []
    assignes_to_remove = []  # not really used
    parameters_to_remove = []
    results_to_remove = []  # used, but cannot really track all Results in stateless model
    if not has_parameter(model, 'position_ids'):
        position_ids = opset13.parameter(shape=[-1, -1], dtype=np.int64, name="position_ids")
        position_ids.get_output_tensor(0).set_names({position_ids.get_friendly_name()})
        model.add_parameters([position_ids])
        print('CREATED A NEW position_ids PARAMETER')
    position_ids = model.input('position_ids')

    kv_transpose_order = opset13.constant([0, 2, 1, 3])

    class StateManagementPattern(MatcherPass):
        def __init__(self):
            MatcherPass.__init__(self)
            self.model_changed = False

            k_past_var = WrapType("opset13.ReadValue", AnyInput())
            k_past_par = WrapType("opset13.Parameter")
            k_past = Or([WrapType("opset13.Gather", [k_past_var, AnyInput(), AnyInput()]), k_past_par])
            k_past = Or([k_past, WrapType("opset13.Transpose", [k_past, AnyInput()])])  # Transpose is used when kv-cache is stored in a not usual layout, example: bloom
            k_current = AnyInput()
            k_current2 = AnyInput()
            k_current_reshaped = WrapType("opset13.Reshape", [k_current2, AnyInput()])
            k_concat = WrapType("opset13.Concat", [k_past, Or([k_current_reshaped, k_current])])

            def kv_shaping(kv_concat):
                interim = WrapType("opset13.StridedSlice", [kv_concat, *[AnyInput() for _ in range(3)]])
                interim = WrapType("opset13.StridedSlice", [interim, *[AnyInput() for _ in range(3)]])
                unsqueeze = WrapType("opset13.Unsqueeze", [Or([kv_concat, interim]), AnyInput()])
                interim = WrapType("opset13.StridedSlice", [unsqueeze, *[AnyInput() for _ in range(3)]])
                interim = WrapType("opset13.StridedSlice", [interim, *[AnyInput() for _ in range(3)]])
                interim = WrapType("opset13.Broadcast", [Or([unsqueeze, interim]), AnyInput()])
                interim = WrapType("opset13.Reshape", [interim, AnyInput()])
                return interim

            v_past_var = WrapType("opset13.ReadValue", AnyInput())
            v_past_par = WrapType("opset13.Parameter")
            v_past = Or([WrapType("opset13.Gather", [v_past_var, AnyInput(), AnyInput()]), v_past_par])
            v_past = Or([v_past, WrapType("opset13.Transpose", [v_past, AnyInput()])])
            v_current = AnyInput()
            v_current2 = AnyInput()
            v_current_reshaped = WrapType("opset13.Reshape", [v_current2, AnyInput()])
            v_concat = WrapType("opset13.Concat", [v_past, Or([v_current_reshaped, v_current])])

            k_shaped = kv_shaping(k_concat)
            v_shaped = kv_shaping(v_concat)

            k_simply_shaped = WrapType("opset13.Reshape", [k_concat, AnyInput()])
            v_simply_shaped = WrapType("opset13.Reshape", [v_concat, AnyInput()])

            k_order = AnyInput()
            v_order = AnyInput()

            # KV-path may already have Transposes that will be rewritten based on PA KV inputs required layout
            k_shaped_transposed = WrapType("opset13.Transpose", [Or([k_concat, k_shaped]), k_order])
            v_shaped_transposed = WrapType("opset13.Transpose", [Or([v_concat, v_shaped]), v_order])

            # Optional pattern to capture alibi slopes (based on pattern from bloom)
            alibi = AnyInput()
            sdpa_mask = WrapType("opset13.Multiply", [AnyInput(), alibi])  # apply input position_ids
            sdpa_mask = WrapType("opset13.Reshape", [sdpa_mask, AnyInput()])
            sdpa_mask = WrapType("opset13.Reshape", [sdpa_mask, AnyInput()])
            sdpa_mask = WrapType("opset13.Select", [AnyInput(), AnyInput(), sdpa_mask])

            q = AnyInput()
            sdpa = WrapType("opset13.ScaledDotProductAttention", [
                q,
                Or([k_concat, k_shaped, k_shaped_transposed, k_simply_shaped]),
                Or([v_concat, v_shaped, v_shaped_transposed, v_simply_shaped]),
                Or([sdpa_mask, AnyInput()])
            ])

            def callback(m: Matcher) -> bool:
                assert sdpa in m.get_pattern_value_map()
                mapping = m.get_pattern_value_map()
                assert sdpa in mapping
                real_q = mapping[q]
<<<<<<< HEAD
                real_k = mapping[k_current]
                real_v = mapping[v_current]
                hidden_shape = real_q.get_partial_shape()
                hidden_dim = hidden_shape[hidden_shape.rank.get_length() - 1].get_length()  # TODO: What if it is a dynamic? Need to insert a ShapeOf sub-graph instead
                if is_cpu:
                    k_parameter = opset13.parameter(shape=[-1, -1, -1, -1], dtype=kv_cache_dtype)
                else:
                    k_parameter = opset13.parameter(shape=[-1, -1, -1, -1, -1], dtype=kv_cache_dtype)
=======

                # takes option that has 4D instead of fine-grained Reshape analysis
                # it avoids complication in the pattern, but we don't really have many options
                def take_4d(option1, option2, option3):
                    if option1 in mapping and mapping[option1].get_partial_shape().rank.get_length() == 4:
                        return mapping[option1]
                    elif mapping[option2].get_partial_shape().rank.get_length() == 4:
                        return mapping[option2]
                    else:
                        return mapping[option3]

                real_k = take_4d(k_current, k_current2, k_current_reshaped)
                real_v = take_4d(v_current, v_current2, v_current_reshaped)
                k_parameter = opset13.parameter(shape=[-1, -1, -1, -1, -1], dtype=kv_cache_dtype)
>>>>>>> 3992523b
                v_parameter = opset13.parameter(shape=[-1, -1, -1, -1], dtype=kv_cache_dtype)
                kv_parameters.append(k_parameter)
                kv_parameters.append(v_parameter)
                q_transpose = opset13.transpose(real_q, kv_transpose_order)
                q_reshape = opset13.reshape(q_transpose, opset13.constant([0, 0, -1]), True)

                k_tranpose_order = kv_transpose_order
                if k_order in mapping:  # reapply transpose found in the graph by manipulating of indices of our Transpose
                    k_tranpose_order = opset13.gather(mapping[k_order], kv_transpose_order, opset13.constant(0))
                k_transpose = opset13.transpose(real_k, k_tranpose_order)
                k_reshape = opset13.reshape(k_transpose, opset13.constant([0, 0, -1]), True)

                v_tranpose_order = kv_transpose_order
                if v_order in mapping:  # reapply transpose found in the graph by manipulating of indices of our Transpose
                    v_tranpose_order = opset13.gather(mapping[v_order], kv_transpose_order, opset13.constant(0))
                v_transpose = opset13.transpose(real_v, v_tranpose_order)
                v_reshape = opset13.reshape(v_transpose, opset13.constant([0, 0, -1]), True)

                # TODO: Detect whether SDPA in the model graph has `scale` argument set and use it instead of the computed scale below
                # Most likely `scale` will always be a constant in real inference, but dynamic dimension propagation may not always derive it as a constant
                # That's why a sub-graph computing `scale` is built instead of just a constant node.
                hidden_shape = opset13.shape_of(real_q)
                hidden_dim = opset13.gather(hidden_shape, opset13.constant(-1), opset13.constant(0))
                scale = opset13.constant(1.0, dtype=ov.Type.f32)/opset13.sqrt(opset13.convert(hidden_dim, destination_type=ov.Type.f32))

                if alibi in mapping:
                    print('alibi slopes applied')
                    alibi_slopes = opset13.reshape(mapping[alibi], opset13.constant([-1]), special_zero=False)
                    if alibi_slopes.get_element_type() != ov.Type.f32:
                        alibi_slopes = opset13.convert(alibi_slopes, destination_type=ov.Type.f32)  #todo
                else:
                    alibi_slopes = opset13.constant(np.array([], np.float32))

                paged_attention = factory.create("PagedAttentionExtension", [
                    q_reshape,
                    k_reshape,
                    v_reshape,
                    k_parameter,
                    v_parameter,
                    *model_remaining_params,
                    scale,
                    alibi_slopes,
                    sliding_window
                ])
                pa_shape = opset13.concat([
                        opset13.constant([0]),
                        opset13.constant([0]),
                        opset13.constant([-1]),
                        opset13.unsqueeze(hidden_dim, opset13.constant(0))
                    ], axis=0)
                pa_reshape = opset13.reshape(paged_attention, pa_shape, True)
                pa_transpose = opset13.transpose(pa_reshape, kv_transpose_order)

                #TODO: Complete this part to work with stateless models as well as will stateful
                # def add_kv_parameter(past_node):
                #     if past_node.get_type_info().name == 'Parameter':
                #         parameters_to_remove.append(past_node)

                # add_kv_parameter(mapping[k_gather])
                # add_kv_parameter(mapping[v_gather])

                if v_past_par in mapping:
                    parameters_to_remove.append(mapping[v_past_par].get_node())

                if k_past_par in mapping:
                    parameters_to_remove.append(mapping[k_past_par].get_node())

                def add_assign_consumers(output):
                    for consumer in output.get_target_inputs():
                        consumer_node = consumer.get_node()
                        consumer_type = consumer_node.get_type_info().name
                        if consumer_type == 'Assign':  # stateful model
                            assignes_to_remove.append(consumer_node)
                        elif consumer_type == 'Result':  # stateless model
                            results_to_remove.append(consumer_node)

                add_assign_consumers(mapping[k_concat])
                add_assign_consumers(mapping[v_concat])

                replace_node(m.get_match_root(), pa_transpose)
                print('INSERTED PageAttentionExtension')
                return True

            self.register_matcher(Matcher(sdpa, "StateManagementPattern"), callback)

    class PrevSequenceLengthPattern(MatcherPass):
        def __init__(self):
            MatcherPass.__init__(self)
            self.model_changed = False

            kv_past = WrapType("opset13.ReadValue", AnyInput())
            kv_gather = WrapType("opset13.Gather", [kv_past, AnyInput(), AnyInput()])
            kv_shape = WrapType("opset13.ShapeOf", [kv_gather])
            seq = WrapType("opset13.Gather", [kv_shape, AnyInput(), AnyInput()])

            def callback(m: Matcher) -> bool:
                # TODO: Check that seq has axis that really takes sequence len but not any other dimension -- use symbolics or look at the constant input
                gather = m.get_match_root()
                target_type = gather.get_output_element_type(0)
                if prev_max_seq_len.get_output_element_type(0) != target_type:
                    print(f'Converting {prev_max_seq_len.get_output_element_type(0)} of max_context_len to {target_type}')
                    replacement = opset13.convert(prev_max_seq_len, target_type)
                else:
                    replacement = prev_max_seq_len
                replace_node(gather, replacement)
                print("DETECTED PATTERN PrevSequenceLengthPattern, CONNECTED TO A DEDICATED PARAMETER")
                return True

            self.register_matcher(Matcher(seq, "PrevSequenceLengthPattern"), callback)

    class TotalSequenceLengthPattern(MatcherPass):
        def __init__(self):
            MatcherPass.__init__(self)
            self.model_changed = False

            kv_past = WrapType("opset13.ReadValue", AnyInput())
            kv_gather = WrapType("opset13.Gather", [kv_past, AnyInput(), AnyInput()])
            kv_current = AnyInput()
            kv_concat = WrapType("opset13.Concat", [kv_gather, kv_current])
            kv_shape = WrapType("opset13.ShapeOf", [kv_concat])
            seq = WrapType("opset13.Gather", [kv_shape, AnyInput(), AnyInput()])

            def callback(m: Matcher) -> bool:
                # TODO: Check that seq has axis that really takes sequence len but not any other dimension -- use symbolic infra or look at the constant input
                gather = m.get_match_root()
                target_type = gather.get_output_element_type(0)
                if max_context_len.get_output_element_type(0) != target_type:
                    print(f'Converting {max_context_len.get_output_element_type(0)} of total_seq_len to {target_type}')
                    replacement = opset13.convert(max_context_len, target_type)
                else:
                    replacement = max_context_len
                replace_node(gather, replacement)
                print("DETECTED PATTERN TotalSequenceLengthPattern, CONNECTED TO A DEDICATED PARAMETER")
                return True

            self.register_matcher(Matcher(seq, "TotalSequenceLengthPattern"), callback)

    # TODO: Instead of using the following transformation that matches quite a specific place in a model graph in case when position_ids parameter is missing,
    #       consider replacing always existing attention_mask parameter with a sub-graph using a new slot_mapping parameter.
    class PositionIDsReplacer(MatcherPass):
        def __init__(self):
            MatcherPass.__init__(self)
            self.model_changed = False

            input_ids = AnyInput()
            input_embed = WrapType("opset13.Gather", [AnyInput(), input_ids, AnyInput()])

            position_ids_pattern = AnyInput()
            offset = WrapType('opset13.Constant')
            add_offset = WrapType('opset13.Add', [position_ids_pattern, offset])
            convert = WrapType('opset13.Convert', [add_offset])
            position_embed = WrapType("opset13.Gather", [AnyInput(), convert, AnyInput()])

            add = WrapType("opset13.Add", [input_embed, position_embed])

            def callback(m: Matcher) -> bool:
                mapping = m.get_pattern_value_map()
                replace_node(mapping[position_ids_pattern].get_node(), position_ids.get_node())
                print('APPLIED position_ids PARAMETER INSTEAD OF attention_mask-BASED SUB-GRAPH')
                return True

            self.register_matcher(Matcher(add, "PositionIDsReplacer"), callback)

    m = Manager()
    m.set_per_pass_validation(False)
    m.register_pass(StateManagementPattern())
    m.register_pass(PrevSequenceLengthPattern())
    m.register_pass(TotalSequenceLengthPattern())

    m.register_pass(PositionIDsReplacer())

    m.run_passes(model)

    if has_parameter(model, 'beam_idx'):
        model.remove_parameter(model.input('beam_idx').get_node())
    model.remove_parameter(model.input('attention_mask').get_node())
    # print('parameters_to_remove:', parameters_to_remove)
    # print('results_to_remove:', results_to_remove)
    # print('sinks_to_remove:', assignes_to_remove)
    for parameter in parameters_to_remove:
        model.remove_parameter(parameter)
    # Remove all Assigns aggressively, the path from the kv-cache concat to Assign can be complicated,
    # but there is no reason to track it and reject part of the Assigns, because the model will remain
    # in incorrect form anyway.
    sinks = model.get_sinks()
    for sink in sinks:
        model.remove_sink(sink)
    for result in results_to_remove:
        model.remove_result(result)
    model.add_parameters(kv_parameters)
    model.add_parameters(model_remaining_params)
    print('PARAMETERS ARE REORGANIZED, THE STATE (IF EXISTS) IS REMOVED')

def _patch_model_with_openvino(
        pt_model: torch.nn.Module,
        model_config: ModelConfig,
        kv_cache_dtype: Type,
        is_cpu: bool):
    print(' ============= PATCHING MODEL =============')
    from vllm.model_executor.layers.attention.attention import Attention
    from openvino.frontend.pytorch import ModuleExtension
    from openvino import Core, convert_model, Type, PartialShape

    # Avoid usage of vllm._C.ops

    from vllm.model_executor.layers.activation import SiluAndMul, NewGELU, FastGELU
    from vllm.model_executor.layers.layernorm import RMSNorm
    from vllm.model_executor.layers.rotary_embedding import RotaryEmbedding

    SiluAndMul.forward = SiluAndMul._forward
    NewGELU.forward = NewGELU._forward
    FastGELU.forward = FastGELU._forward
    RMSNorm.forward = RMSNorm._forward
    RotaryEmbedding.forward = RotaryEmbedding._forward

    # Prepare example inputs

    torch_dtype_maping = {
        Type.boolean: torch.bool,
        Type.f32: torch.float32,
        Type.f16: torch.float16,
        Type.bf16: torch.bfloat16,
        Type.i32: torch.int32,
        Type.i64: torch.int64
    }
    kv_cache_dtype = torch_dtype_maping[kv_cache_dtype]
    num_heads = pt_model.config.num_attention_heads
    num_kv_heads = num_heads
    head_size = pt_model.config.hidden_size // num_kv_heads
    num_hidden_layers = model_config.hf_config.num_hidden_layers

    _PAD_SLOT_ID = -1
    _EXAMPLE_BLOCK_SIZE = 8
    _EXAMPLE_NUM_BLOCKS = 256
    _X = kv_cache_dtype.itemsize

    _BATCH_SIZES_TO_CAPTURE = [2]
    max_batch_size = max(_BATCH_SIZES_TO_CAPTURE)
    max_context_len = (
                model_config.max_context_len_to_capture
                if model_config is not None else 0)
    max_num_blocks = (max_context_len + _EXAMPLE_BLOCK_SIZE - 1) // _EXAMPLE_BLOCK_SIZE

    slot_mapping = torch.empty(max_batch_size, 1, dtype=torch.long)
    slot_mapping.fill_(_PAD_SLOT_ID)
    context_lens = torch.ones(max_batch_size, dtype=torch.int32)
    prompt_lens = torch.ones(max_batch_size, dtype=torch.long)
    start_loc = torch.ones(max_batch_size, dtype=torch.long)
    block_tables = torch.ones((max_batch_size, max_num_blocks), dtype=torch.int32)

    if is_cpu:
        kv_cache = [(torch.ones((_EXAMPLE_NUM_BLOCKS, num_kv_heads, _EXAMPLE_BLOCK_SIZE, head_size), dtype=kv_cache_dtype),
                    torch.ones((_EXAMPLE_NUM_BLOCKS, num_kv_heads, _EXAMPLE_BLOCK_SIZE, head_size), dtype=kv_cache_dtype))] * num_hidden_layers
    else:
        kv_cache = [(torch.ones((_EXAMPLE_NUM_BLOCKS, num_kv_heads, head_size // _X, _EXAMPLE_BLOCK_SIZE, _X), dtype=kv_cache_dtype),
                    torch.ones((_EXAMPLE_NUM_BLOCKS, num_kv_heads, head_size, _EXAMPLE_BLOCK_SIZE), dtype=kv_cache_dtype))] * num_hidden_layers

    input_meta = {
        "is_prompt": torch.tensor(False),
        "slot_mapping": slot_mapping,
        "max_seq_len": torch.tensor(256),
        "max_context_len": torch.tensor(max_context_len),
        "context_lens": context_lens,
        "block_tables": block_tables,
        "prompt_lens": prompt_lens,
        "start_loc": start_loc,
        "use_cuda_graph": torch.tensor(False),
        "kv_cache_dtype": torch.tensor(False), # TODO: openvino.tools.ovc.error.Error: Unexpected type of example_input. Supported types torch.Tensor, np.array or ov.Tensor. Got <class 'str'>
    }

    example_input = (torch.ones((1, 1), dtype=torch.long), torch.range(0, 10, dtype=torch.long).unsqueeze(0)[:, -1:], tuple(kv_cache), input_meta)

    class ModelWrapper(torch.nn.Module):
        '''
        Model wrapper to convert a map of aatributes to InputMetadata struct
        '''

        def __init__(self, model):
            super().__init__()
            self.model = model

        def forward(self, input_ids, position_ids, kv_cache, meta_dict):
            input_meta = InputMetadata(**meta_dict)
            return self.model(input_ids, position_ids, kv_cache, input_meta)

    def wrapper(module, target_op, *args, **kwargs):
        # this function will replace entier PageAttention module
        # target_op is PageAttentionExtension, the order of arguments below should match the extension signature
        return target_op(
            args[0],
            args[1],
            args[2],
            args[3],
            args[4],
            args[5].is_prompt,
            args[5].slot_mapping,
            args[5].max_context_len,
            args[5].context_lens,
            args[5].block_tables,
            torch.tensor(module.backend.scale),  # wrap in a tensor, otherwise it will not appear in the trace
            torch.tensor(module.backend.alibi_slopes if module.backend.alibi_slopes is not None else [], dtype=torch.float32),  # alibi_slopes
            torch.tensor(module.backend.sliding_window if module.backend.sliding_window is not None else 0, dtype=torch.int32)  # sliding_window
        )

    with torch.no_grad():
        print('>>>>>>>>>>>>> CONVERTING OV MODEL')
        ov_model =  convert_model(
            ModelWrapper(pt_model),
            example_input=example_input,
            extension=[
                ModuleExtension(
                    Attention,
                    target_op='PagedAttentionExtension',
                    evaluate=lambda module, *args, **kwargs: args[0],  # need this because PagedAttention module fails in torch.jit.trace
                    convert=wrapper
                ),
                "libuser_ov_extensions.so"
            ]
        )

        ov_dtype_maping = {
            torch.bool: Type.boolean,
            torch.float32: Type.f32,
            torch.float16: Type.f16,
            torch.bfloat16: Type.bf16,
            torch.int32: Type.i32,
            torch.int64: Type.i64
        }

        for example_input_data, input_tensor in zip(_flattenize_inputs(example_input), ov_model.inputs):
            if input_tensor.element_type.is_dynamic():
                input_tensor.get_node().set_element_type(ov_dtype_maping[example_input_data.dtype])
            if input_tensor.partial_shape.rank.is_dynamic:
                input_tensor.get_node().set_partial_shape(PartialShape([-1]*example_input_data.ndim))

        for out_name, out in zip(["logits"], ov_model.outputs):
            out.get_tensor().set_names({out_name})
        ov_model.validate_nodes_and_infer_types()
        print('>>>>>>>>>>>>> OV MODEL CONVERTED')

    core = Core()
    ov_compiled_model = core.compile_model(ov_model, "CPU")
    ov_request = ov_compiled_model.create_infer_request()

    pt_model._ov_request = ov_request
    pt_model._openvino_patch_orig_forward = pt_model.forward
    pt_model.forward = partial(ov_wrapper, pt_model)


def ov_sample(
    self,
    hidden_states: torch.Tensor,
    sampling_metadata: SamplingMetadata,
) -> Optional[SamplerOutput]:
    return self.sampler(None, hidden_states, sampling_metadata)


def require_model_export(model_id, revision=None, subfolder=None):
    # Stored IR may not be suitable for vLLM purposes (too old, not stateful, not compressed etc.)
    # This is an option to override IR usage logic and alway do model conversion.
    if os.environ.get('VLLM_OPENVINO_OPTIMUM_FORCE_CONVERSION', '0') == '1':
        return True
    model_dir = Path(model_id)
    if subfolder is not None:
        model_dir = model_dir / subfolder
    if model_dir.is_dir():
        return not (model_dir / "openvino_model.xml").exists() or not (model_dir / "openvino_model.bin").exists()

    hf_api =  HfApi()
    try:
        model_info = hf_api.model_info(model_id, revision=revision or "main")
        normalized_subfolder = None if subfolder is None else Path(subfolder).as_posix()
        model_files = [file.rfilename for file in model_info.siblings if normalized_subfolder is None or file.rfilename.startswith(normalized_subfolder)]
        ov_model_path = "openvino_model.xml" if normalized_subfolder is None else f"{normalized_subfolder}/openvino_model.xml"
        return not ov_model_path in model_files or not ov_model_path.replace(".xml", ".bin") in model_files
    except Exception:
         return True


def get_model(model_config: ModelConfig,
              device_config: DeviceConfig,
              kv_cache_dtype: Type,
              **kwargs) -> torch.nn.Module:
    lora_config = kwargs.get("lora_config", None)
    if lora_config:
        raise ValueError(
            f"OpenVINO modeling does not support LoRA, "
            "but LoRA is enabled. Support for this model may "
            "be added in the future. If this is important to you, "
            "please open an issue on github.")

    pt_model = None

    if is_openvino_optimum_intel():
        import openvino as ov
        from optimum.intel import OVModelForCausalLM
        export = require_model_export(model_config.model)
        if export:
            print(f'[ INFO ] Provided model id {model_config.model} does not contain OpenVINO IR, the model will be converted to IR with default options. '
                  'If you need to use specific options for model conversion, use optimum-cli export openvino with desired options.')
        else:
            print(f'[ INFO ] OpenVINO IR is avaialble for provided model id {model_config.model}. '
                  'This IR will be used for inference as-is, all possible options that may affect model conversion are ignored.')
        pt_model = OVModelForCausalLM.from_pretrained(
            model_config.model,
            export=export,
            compile=False,
            trust_remote_code=model_config.trust_remote_code
        )
        if not hasattr(pt_model, 'ov_node_factory'):
            from openvino.runtime.utils.node_factory import NodeFactory
            # Keep factory to destroy it in a particular moment when all other objects referencing custom nodes are destoyed
            pt_model.ov_node_factory = NodeFactory()
            pt_model.ov_node_factory.add_extension('libuser_ov_extensions.so')
<<<<<<< HEAD
        patch_stateful_model(pt_model.model, pt_model.ov_node_factory, kv_cache_dtype, device_config.device.type == "cpu")
=======
        patch_stateful_model(pt_model.model, pt_model.ov_node_factory, kv_cache_dtype)

        # For deployment outside vLLM
        model_file_name = os.environ.get('VLLM_OPENVINO_EXPORTED_IR_NAME', '')
        if model_file_name:
            ov.save_model(pt_model.model, model_file_name)

>>>>>>> 3992523b
        core = ov.Core()
        ov_compiled = core.compile_model(pt_model.model, "CPU")
        pt_model._ov_request = ov_compiled.create_infer_request()

        pt_model._openvino_patch_orig_forward = pt_model.forward
        pt_model.forward = partial(ov_wrapper, pt_model)

        from vllm.model_executor.layers.sampler import Sampler
        pt_model.sampler = Sampler(model_config.hf_config.vocab_size)
        pt_model.sample = partial(ov_sample, pt_model)
    else:
        from vllm.model_executor.model_loader import get_model
        pt_model = get_model(model_config, device_config, **kwargs)
        _patch_model_with_openvino(pt_model, model_config, kv_cache_dtype, device_config.device.type == "cpu")

    return pt_model<|MERGE_RESOLUTION|>--- conflicted
+++ resolved
@@ -167,16 +167,6 @@
                 mapping = m.get_pattern_value_map()
                 assert sdpa in mapping
                 real_q = mapping[q]
-<<<<<<< HEAD
-                real_k = mapping[k_current]
-                real_v = mapping[v_current]
-                hidden_shape = real_q.get_partial_shape()
-                hidden_dim = hidden_shape[hidden_shape.rank.get_length() - 1].get_length()  # TODO: What if it is a dynamic? Need to insert a ShapeOf sub-graph instead
-                if is_cpu:
-                    k_parameter = opset13.parameter(shape=[-1, -1, -1, -1], dtype=kv_cache_dtype)
-                else:
-                    k_parameter = opset13.parameter(shape=[-1, -1, -1, -1, -1], dtype=kv_cache_dtype)
-=======
 
                 # takes option that has 4D instead of fine-grained Reshape analysis
                 # it avoids complication in the pattern, but we don't really have many options
@@ -190,8 +180,10 @@
 
                 real_k = take_4d(k_current, k_current2, k_current_reshaped)
                 real_v = take_4d(v_current, v_current2, v_current_reshaped)
-                k_parameter = opset13.parameter(shape=[-1, -1, -1, -1, -1], dtype=kv_cache_dtype)
->>>>>>> 3992523b
+                if is_cpu:
+                    k_parameter = opset13.parameter(shape=[-1, -1, -1, -1], dtype=kv_cache_dtype)
+                else:
+                    k_parameter = opset13.parameter(shape=[-1, -1, -1, -1, -1], dtype=kv_cache_dtype)
                 v_parameter = opset13.parameter(shape=[-1, -1, -1, -1], dtype=kv_cache_dtype)
                 kv_parameters.append(k_parameter)
                 kv_parameters.append(v_parameter)
@@ -606,17 +598,13 @@
             # Keep factory to destroy it in a particular moment when all other objects referencing custom nodes are destoyed
             pt_model.ov_node_factory = NodeFactory()
             pt_model.ov_node_factory.add_extension('libuser_ov_extensions.so')
-<<<<<<< HEAD
         patch_stateful_model(pt_model.model, pt_model.ov_node_factory, kv_cache_dtype, device_config.device.type == "cpu")
-=======
-        patch_stateful_model(pt_model.model, pt_model.ov_node_factory, kv_cache_dtype)
 
         # For deployment outside vLLM
         model_file_name = os.environ.get('VLLM_OPENVINO_EXPORTED_IR_NAME', '')
         if model_file_name:
             ov.save_model(pt_model.model, model_file_name)
 
->>>>>>> 3992523b
         core = ov.Core()
         ov_compiled = core.compile_model(pt_model.model, "CPU")
         pt_model._ov_request = ov_compiled.create_infer_request()
