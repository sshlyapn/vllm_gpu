import time
from typing import Iterable, List, Optional, Tuple, Union

import vllm
from vllm.lora.request import LoRARequest
from vllm.config import (CacheConfig, DeviceConfig, ModelConfig,
                         ParallelConfig, SchedulerConfig, LoRAConfig)
from vllm.core.scheduler import Scheduler, SchedulerOutputs
from vllm.engine.arg_utils import EngineArgs
from vllm.engine.metrics import StatLogger, Stats
from vllm.engine.ray_utils import initialize_ray_cluster
from vllm.logger import init_logger
from vllm.outputs import RequestOutput
from vllm.sampling_params import SamplingParams
from vllm.sequence import (Logprob, SamplerOutput, Sequence, SequenceGroup,
                           SequenceGroupOutput, SequenceOutput, SequenceStatus)
from vllm.transformers_utils.tokenizer import (detokenize_incrementally,
                                               TokenizerGroup)
from vllm.utils import Counter

from vllm.executor.single_gpu_executor import SingleGPUModelExecutor
from vllm.executor.ray_distributed_executor import RayDistributedModelExecutor

logger = init_logger(__name__)
_LOCAL_LOGGING_INTERVAL_SEC = 5


class LLMEngine:
    """An LLM engine that receives requests and generates texts.

    This is the main class for the vLLM engine. It receives requests
    from clients and generates texts from the LLM. It includes a tokenizer, a
    language model (possibly distributed across multiple GPUs), and GPU memory
    space allocated for intermediate states (aka KV cache). This class utilizes
    iteration-level scheduling and efficient memory management to maximize the
    serving throughput.

    The `LLM` class wraps this class for offline batched inference and the
    `AsyncLLMEngine` class wraps this class for online serving.

    NOTE: The config arguments are derived from the `EngineArgs` class. For the
    comprehensive list of arguments, see `EngineArgs`.

    Args:
        model_config: The configuration related to the LLM model.
        cache_config: The configuration related to the KV cache memory
            management.
        parallel_config: The configuration related to distributed execution.
        scheduler_config: The configuration related to the request scheduler.
        device_config: The configuration related to the device.
        executor_class: The model executor class for managing distributed
            execution.
        log_stats: Whether to log statistics.
    """

    def __init__(
        self,
        model_config: ModelConfig,
        cache_config: CacheConfig,
        parallel_config: ParallelConfig,
        scheduler_config: SchedulerConfig,
        device_config: DeviceConfig,
        lora_config: Optional[LoRAConfig],
        executor_class: type,
        log_stats: bool,
    ) -> None:
        logger.info(
            f"Initializing an LLM engine (v{vllm.__version__}) with config: "
            f"model={model_config.model!r}, "
            f"tokenizer={model_config.tokenizer!r}, "
            f"tokenizer_mode={model_config.tokenizer_mode}, "
            f"revision={model_config.revision}, "
            f"tokenizer_revision={model_config.tokenizer_revision}, "
            f"trust_remote_code={model_config.trust_remote_code}, "
            f"dtype={model_config.dtype}, "
            f"max_seq_len={model_config.max_model_len}, "
            f"download_dir={model_config.download_dir!r}, "
            f"load_format={model_config.load_format}, "
            f"tensor_parallel_size={parallel_config.tensor_parallel_size}, "
            f"disable_custom_all_reduce={parallel_config.disable_custom_all_reduce}, "
            f"quantization={model_config.quantization}, "
            f"enforce_eager={model_config.enforce_eager}, "
            f"kv_cache_dtype={cache_config.cache_dtype}, "
            f"device_config={device_config.device}, "
            f"seed={model_config.seed})")
        # TODO(woosuk): Print more configs in debug mode.

        self.model_config = model_config
        self.cache_config = cache_config
        self.lora_config = lora_config
        self.parallel_config = parallel_config
        self.scheduler_config = scheduler_config
        self.device_config = device_config
        self.log_stats = log_stats
        self._verify_args()

        self._init_tokenizer()
        self.seq_counter = Counter()

        self.model_executor = executor_class(model_config, cache_config,
                                             parallel_config, scheduler_config,
                                             device_config, lora_config)

        # Create the scheduler.
        # NOTE: the cache_config here have been updated with the numbers of
        # GPU and CPU blocks, which are profiled in the distributed executor.
        self.scheduler = Scheduler(scheduler_config, cache_config, lora_config)

        # Metric Logging.
        if self.log_stats:
            self.stat_logger = StatLogger(
                local_interval=_LOCAL_LOGGING_INTERVAL_SEC,
                labels=dict(model_name=model_config.model))
            self.stat_logger.info("cache_config", self.cache_config)

    @classmethod
    def from_engine_args(cls, engine_args: EngineArgs) -> "LLMEngine":
        """Creates an LLM engine from the engine arguments."""
        # Create the engine configs.
        engine_configs = engine_args.create_engine_configs()
        parallel_config = engine_configs[2]

        # Initialize the cluster and specify the executor class.
        if parallel_config.worker_use_ray:
            initialize_ray_cluster(parallel_config)
            executor_class = RayDistributedModelExecutor
        else:
            assert parallel_config.world_size == 1, (
                "Ray is required if parallel_config.world_size > 1.")
            executor_class = SingleGPUModelExecutor

        # Create the LLM engine.
        engine = cls(*engine_configs,
                     executor_class=executor_class,
                     log_stats=not engine_args.disable_log_stats)
        return engine

    def __reduce__(self):
        # This is to ensure that the LLMEngine is not referenced in
        # the closure used to initialize Ray worker actors
        raise RuntimeError("LLMEngine should not be pickled!")

    def get_tokenizer_for_seq(self, sequence: Sequence):
        return self.tokenizer.get_lora_tokenizer(sequence.lora_request)

    def _init_tokenizer(self, **tokenizer_init_kwargs):
        init_kwargs = dict(
            enable_lora=bool(self.lora_config),
            max_num_seqs=self.scheduler_config.max_num_seqs,
            max_input_length=None,
            tokenizer_mode=self.model_config.tokenizer_mode,
            trust_remote_code=self.model_config.trust_remote_code,
            revision=self.model_config.tokenizer_revision)
        init_kwargs.update(tokenizer_init_kwargs)
        self.tokenizer: TokenizerGroup = TokenizerGroup(
            self.model_config.tokenizer, **init_kwargs)

<<<<<<< HEAD
=======
    def _init_workers_ray(self, placement_group: "PlacementGroup",
                          **ray_remote_kwargs):
        if self.parallel_config.tensor_parallel_size == 1:
            num_gpus = self.cache_config.gpu_memory_utilization
        else:
            num_gpus = 1

        self.driver_dummy_worker: RayWorkerVllm = None
        self.workers: List[RayWorkerVllm] = []

        driver_ip = get_ip()
        for bundle_id, bundle in enumerate(placement_group.bundle_specs):
            if not bundle.get("GPU", 0):
                continue
            scheduling_strategy = PlacementGroupSchedulingStrategy(
                placement_group=placement_group,
                placement_group_capture_child_tasks=True,
                placement_group_bundle_index=bundle_id,
            )
            worker = ray.remote(
                num_cpus=0,
                num_gpus=num_gpus,
                scheduling_strategy=scheduling_strategy,
                **ray_remote_kwargs,
            )(RayWorkerVllm).remote(self.model_config.trust_remote_code)

            worker_ip = ray.get(worker.get_node_ip.remote())
            if worker_ip == driver_ip and self.driver_dummy_worker is None:
                # If the worker is on the same node as the driver, we use it
                # as the resource holder for the driver process.
                self.driver_dummy_worker = worker
            else:
                self.workers.append(worker)

        if self.driver_dummy_worker is None:
            raise ValueError(
                "Ray does not allocate any GPUs on the driver node. Consider "
                "adjusting the Ray placement group or running the driver on a "
                "GPU node.")

        driver_node_id, driver_gpu_ids = ray.get(
            self.driver_dummy_worker.get_node_and_gpu_ids.remote())
        worker_node_and_gpu_ids = ray.get(
            [worker.get_node_and_gpu_ids.remote() for worker in self.workers])

        node_workers = defaultdict(list)
        node_gpus = defaultdict(list)

        node_workers[driver_node_id].append(0)
        node_gpus[driver_node_id].extend(driver_gpu_ids)
        for i, (node_id, gpu_ids) in enumerate(worker_node_and_gpu_ids,
                                               start=1):
            node_workers[node_id].append(i)
            node_gpus[node_id].extend(gpu_ids)
        for node_id, gpu_ids in node_gpus.items():
            node_gpus[node_id] = sorted(gpu_ids)

        # Set CUDA_VISIBLE_DEVICES for the driver.
        set_cuda_visible_devices(node_gpus[driver_node_id])
        for worker, (node_id, _) in zip(self.workers, worker_node_and_gpu_ids):
            worker.set_cuda_visible_devices.remote(node_gpus[node_id])

        distributed_init_method = get_distributed_init_method(
            driver_ip, get_open_port())

        # Lazy import the Worker to avoid importing torch.cuda/xformers
        # before CUDA_VISIBLE_DEVICES is set in the Worker
        Worker = self._dispatch_worker()

        # Initialize torch distributed process group for the workers.
        model_config = copy.deepcopy(self.model_config)
        parallel_config = copy.deepcopy(self.parallel_config)
        scheduler_config = copy.deepcopy(self.scheduler_config)
        device_config = copy.deepcopy(self.device_config)
        lora_config = copy.deepcopy(self.lora_config)
        kv_cache_dtype = self.cache_config.cache_dtype

        for rank, (worker, (node_id,
                            _)) in enumerate(zip(self.workers,
                                                 worker_node_and_gpu_ids),
                                             start=1):
            local_rank = node_workers[node_id].index(rank)
            worker.init_worker.remote(
                lambda rank=rank, local_rank=local_rank: Worker(
                    model_config,
                    parallel_config,
                    scheduler_config,
                    device_config,
                    local_rank,
                    rank,
                    distributed_init_method,
                    lora_config=lora_config,
                    kv_cache_dtype=kv_cache_dtype,
                ))

        driver_rank = 0
        driver_local_rank = node_workers[driver_node_id].index(driver_rank)
        self.driver_worker = Worker(
            self.model_config,
            self.parallel_config,
            self.scheduler_config,
            self.device_config,
            driver_local_rank,
            driver_rank,
            distributed_init_method,
            lora_config=self.lora_config,
            kv_cache_dtype=kv_cache_dtype,
            is_driver_worker=True,
        )

        # don't use cupy for eager mode
        self._run_workers("init_model",
                          cupy_port=get_open_port()
                          if not model_config.enforce_eager else None)
        self._run_workers(
            "load_model",
            max_concurrent_workers=self.parallel_config.
            max_parallel_loading_workers,
        )

>>>>>>> 24aecf42
    def _verify_args(self) -> None:
        self.model_config.verify_with_parallel_config(self.parallel_config)
        self.cache_config.verify_with_parallel_config(self.parallel_config)
        if self.lora_config:
            self.lora_config.verify_with_model_config(self.model_config)
            self.lora_config.verify_with_scheduler_config(
                self.scheduler_config)

    def encode_request(
        self,
        request_id: str,  # pylint: disable=unused-argument
        prompt: Optional[str],
        prompt_token_ids: Optional[List[int]] = None,
        lora_request: Optional[LoRARequest] = None,
    ):
        if prompt_token_ids is None:
            assert prompt is not None
            prompt_token_ids = self.tokenizer.encode(request_id=request_id,
                                                     prompt=prompt,
                                                     lora_request=lora_request)
        return prompt_token_ids

    def add_request(
        self,
        request_id: str,
        prompt: Optional[str],
        sampling_params: SamplingParams,
        prompt_token_ids: Optional[List[int]] = None,
        arrival_time: Optional[float] = None,
        lora_request: Optional[LoRARequest] = None,
    ) -> None:
        """Add a request to the engine's request pool.

        The request is added to the request pool and will be processed by the
        scheduler as `engine.step()` is called. The exact scheduling policy is
        determined by the scheduler.

        Args:
            request_id: The unique ID of the request.
            prompt: The prompt string. Can be None if prompt_token_ids is
                provided.
            sampling_params: The sampling parameters for text generation.
            prompt_token_ids: The token IDs of the prompt. If None, we
                use the tokenizer to convert the prompts to token IDs.
            arrival_time: The arrival time of the request. If None, we use
                the current monotonic time.

        Details:
            - Set arrival_time to the current time if it is None.
            - Set prompt_token_ids to the encoded prompt if it is None.
            - Create `best_of` number of :class:`~vllm.Sequence` objects.
            - Create a :class:`~vllm.SequenceGroup` object
              from the list of :class:`~vllm.Sequence`.
            - Add the :class:`~vllm.SequenceGroup` object to the scheduler.

        Example:
            >>> # initialize engine
            >>> engine = LLMEngine.from_engine_args(engine_args)
            >>> # set request arguments
            >>> example_prompt = "Who is the president of the United States?"
            >>> sampling_params = SamplingParams(temperature=0.0)
            >>> request_id = 0
            >>>
            >>> # add the request to the engine
            >>> engine.add_request(
            >>>    str(request_id),
            >>>    example_prompt,
            >>>    SamplingParams(temperature=0.0))
            >>> # continue the request processing
            >>> ...
        """
        if lora_request is not None and not self.lora_config:
            raise ValueError(f"Got lora_request {lora_request} but LoRA is "
                             "not enabled!")
        max_logprobs = self.get_model_config().max_logprobs
        if (sampling_params.logprobs
                and sampling_params.logprobs > max_logprobs) or (
                    sampling_params.prompt_logprobs
                    and sampling_params.prompt_logprobs > max_logprobs):
            raise ValueError(f"Cannot request more than "
                             f"{max_logprobs} logprobs.")
        if arrival_time is None:
            arrival_time = time.monotonic()
        prompt_token_ids = self.encode_request(
            request_id=request_id,
            prompt=prompt,
            prompt_token_ids=prompt_token_ids,
            lora_request=lora_request)

        # Create the sequences.
        block_size = self.cache_config.block_size
        seq_id = next(self.seq_counter)
        eos_token_id = self.tokenizer.get_lora_tokenizer(
            lora_request).eos_token_id
        seq = Sequence(seq_id, prompt, prompt_token_ids, block_size,
                       eos_token_id, lora_request)

        # Defensive copy of SamplingParams, which are used by the sampler,
        # this doesn't deep-copy LogitsProcessor objects
        sampling_params = sampling_params.clone()

        # Create the sequence group.
        seq_group = SequenceGroup(request_id, [seq], sampling_params,
                                  arrival_time, lora_request)

        # Add the sequence group to the scheduler.
        self.scheduler.add_seq_group(seq_group)

    def abort_request(self, request_id: Union[str, Iterable[str]]) -> None:
        """Aborts a request(s) with the given ID.

        Args:
            request_id: The ID(s) of the request to abort.

        Details:
            - Refer to the
              :meth:`~vllm.core.scheduler.Scheduler.abort_seq_group`
              from class :class:`~vllm.core.scheduler.Scheduler`.

        Example:
            >>> # initialize engine and add a request with request_id
            >>> request_id = str(0)
            >>> # abort the request
            >>> engine.abort_request(request_id)
        """
        self.scheduler.abort_seq_group(request_id)

    def get_model_config(self) -> ModelConfig:
        """Gets the model configuration."""
        return self.model_config

    def get_num_unfinished_requests(self) -> int:
        """Gets the number of unfinished requests."""
        return self.scheduler.get_num_unfinished_seq_groups()

    def has_unfinished_requests(self) -> bool:
        """Returns True if there are unfinished requests."""
        return self.scheduler.has_unfinished_seqs()

    def _check_beam_search_early_stopping(
        self,
        early_stopping: Union[bool, str],
        sampling_params: SamplingParams,
        best_running_seq: Sequence,
        current_worst_seq: Sequence,
    ) -> bool:
        assert sampling_params.use_beam_search
        length_penalty = sampling_params.length_penalty
        if early_stopping is True:
            return True

        current_worst_score = current_worst_seq.get_beam_search_score(
            length_penalty=length_penalty,
            eos_token_id=current_worst_seq.eos_token_id)
        if early_stopping is False:
            highest_attainable_score = best_running_seq.get_beam_search_score(
                length_penalty=length_penalty,
                eos_token_id=best_running_seq.eos_token_id)
        else:
            assert early_stopping == "never"
            if length_penalty > 0.0:
                # If length_penalty > 0.0, beam search will prefer longer
                # sequences. The highest attainable score calculation is
                # based on the longest possible sequence length in this case.
                max_possible_length = max(
                    best_running_seq.get_prompt_len() +
                    sampling_params.max_tokens,
                    self.scheduler_config.max_model_len)
                highest_attainable_score = (
                    best_running_seq.get_beam_search_score(
                        length_penalty=length_penalty,
                        eos_token_id=best_running_seq.eos_token_id,
                        seq_len=max_possible_length))
            else:
                # Otherwise, beam search will prefer shorter sequences. The
                # highest attainable score calculation is based on the current
                # sequence length.
                highest_attainable_score = (
                    best_running_seq.get_beam_search_score(
                        length_penalty=length_penalty,
                        eos_token_id=best_running_seq.eos_token_id))
        return current_worst_score >= highest_attainable_score

    def _process_sequence_group_outputs(self, seq_group: SequenceGroup,
                                        outputs: SequenceGroupOutput) -> None:

        # Process prompt logprobs
        prompt_logprobs = outputs.prompt_logprobs
        if prompt_logprobs is not None:
            # We can pick any sequence for the prompt.
            seq = next(iter(seq_group.seqs_dict.values()))
            all_token_ids = seq.get_token_ids()
            for i, prompt_logprobs_for_token in enumerate(prompt_logprobs):
                self._decode_logprobs(seq, seq_group.sampling_params,
                                      prompt_logprobs_for_token,
                                      all_token_ids[:i])
            seq_group.prompt_logprobs = prompt_logprobs

        # Process samples
        samples = outputs.samples
        parent_seqs = seq_group.get_seqs(status=SequenceStatus.RUNNING)
        existing_finished_seqs = seq_group.get_finished_seqs()
        parent_child_dict = {
            parent_seq.seq_id: []
            for parent_seq in parent_seqs
        }
        for sample in samples:
            parent_child_dict[sample.parent_seq_id].append(sample)
        # List of (child, parent)
        child_seqs: List[Tuple[Sequence, Sequence]] = []

        # Process the child samples for each parent sequence
        for parent in parent_seqs:
            child_samples: List[SequenceOutput] = parent_child_dict[
                parent.seq_id]
            if len(child_samples) == 0:
                # This parent sequence has no children samples. Remove
                # the parent sequence from the sequence group since it will
                # not be used in the future iterations.
                parent.status = SequenceStatus.FINISHED_ABORTED
                seq_group.remove(parent.seq_id)
                self.scheduler.free_seq(parent)
                continue
            # Fork the parent sequence if there are multiple child samples.
            for child_sample in child_samples[:-1]:
                new_child_seq_id = next(self.seq_counter)
                child = parent.fork(new_child_seq_id)
                child.append_token_id(child_sample.output_token,
                                      child_sample.logprobs)
                child_seqs.append((child, parent))
            # Continue the parent sequence for the last child sample.
            # We reuse the parent sequence here to reduce redundant memory
            # copies, especially when using non-beam search sampling methods.
            last_child_sample = child_samples[-1]
            parent.append_token_id(last_child_sample.output_token,
                                   last_child_sample.logprobs)
            child_seqs.append((parent, parent))

        for seq, _ in child_seqs:
            self._decode_sequence(seq, seq_group.sampling_params)
            self._check_stop(seq, seq_group.sampling_params)

        # Non-beam search case
        if not seq_group.sampling_params.use_beam_search:
            # For newly created child sequences, add them to the sequence group
            # and fork them in block manager if they are not finished.
            for seq, parent in child_seqs:
                if seq is not parent:
                    seq_group.add(seq)
                    if not seq.is_finished():
                        self.scheduler.fork_seq(parent, seq)

            # Free the finished and selected parent sequences' memory in block
            # manager. Keep them in the sequence group as candidate output.
            # NOTE: we need to fork the new sequences before freeing the
            # old sequences.
            for seq, parent in child_seqs:
                if seq is parent and seq.is_finished():
                    self.scheduler.free_seq(seq)
            return

        # Beam search case
        # Select the child sequences to keep in the sequence group.
        selected_child_seqs = []
        unselected_child_seqs = []
        beam_width = seq_group.sampling_params.best_of
        length_penalty = seq_group.sampling_params.length_penalty

        # Select the newly finished sequences with the highest scores
        # to replace existing finished sequences.
        # Tuple of (seq, parent, is_new)
        existing_finished_seqs = [(seq, None, False)
                                  for seq in existing_finished_seqs]
        new_finished_seqs = [(seq, parent, True) for seq, parent in child_seqs
                             if seq.is_finished()]
        all_finished_seqs = existing_finished_seqs + new_finished_seqs
        # Sort the finished sequences by their scores.
        all_finished_seqs.sort(key=lambda x: x[0].get_beam_search_score(
            length_penalty=length_penalty, eos_token_id=x[0].eos_token_id),
                               reverse=True)
        for seq, parent, is_new in all_finished_seqs[:beam_width]:
            if is_new:
                # A newly generated child sequence finishes and has a high
                # score, so we will add it into the sequence group.
                selected_child_seqs.append((seq, parent))
        for seq, parent, is_new in all_finished_seqs[beam_width:]:
            if is_new:
                # A newly generated child sequence finishes but has a low
                # score, so we will not add it into the sequence group.
                # Additionally, if this sequence is a continuation of a
                # parent sequence, we will need remove the parent sequence
                # from the sequence group.
                unselected_child_seqs.append((seq, parent))
            else:
                # An existing finished sequence has a low score, so we will
                # remove it from the sequence group.
                seq_group.remove(seq.seq_id)

        # select the top beam_width sequences from the running
        # sequences for the next iteration to continue the beam
        # search.
        running_child_seqs = [(seq, parent) for seq, parent in child_seqs
                              if not seq.is_finished()]
        # Sort the running sequences by their scores.
        running_child_seqs.sort(key=lambda x: x[0].get_beam_search_score(
            length_penalty=length_penalty, eos_token_id=x[0].eos_token_id),
                                reverse=True)

        # Check if we can stop the beam search.
        if len(running_child_seqs) == 0:
            # No running sequences, stop the beam search.
            stop_beam_search = True
        elif len(all_finished_seqs) < beam_width:
            # Not enough finished sequences, continue the beam search.
            stop_beam_search = False
        else:
            # Check the early stopping criteria
            best_running_seq = running_child_seqs[0][0]
            current_worst_seq = all_finished_seqs[beam_width - 1][0]
            stop_beam_search = self._check_beam_search_early_stopping(
                seq_group.sampling_params.early_stopping,
                seq_group.sampling_params, best_running_seq, current_worst_seq)

        if stop_beam_search:
            # Stop the beam search and remove all the running sequences from
            # the sequence group.
            unselected_child_seqs.extend(running_child_seqs)
        else:
            # Continue the beam search and select the top beam_width sequences
            # to continue the beam search.
            selected_child_seqs.extend(running_child_seqs[:beam_width])
            # The remaining running sequences will not be used in the next
            # iteration. Again, if these sequences are continuations of
            # parent sequences, we will need to remove the parent sequences
            # from the sequence group.
            unselected_child_seqs.extend(running_child_seqs[beam_width:])

        # For newly created child sequences, add them to the sequence group
        # and fork them in block manager if they are not finished.
        for seq, parent in selected_child_seqs:
            if seq is not parent:
                seq_group.add(seq)
                if not seq.is_finished():
                    self.scheduler.fork_seq(parent, seq)

        # Free the finished and selected parent sequences' memory in block
        # manager. Keep them in the sequence group as candidate output.
        for seq, parent in selected_child_seqs:
            if seq is parent and seq.is_finished():
                self.scheduler.free_seq(seq)

        # Remove the unselected parent sequences from the sequence group and
        # free their memory in block manager.
        for seq, parent in unselected_child_seqs:
            if seq is parent:
                # Remove the parent sequence if it is not selected for next
                # iteration
                seq_group.remove(seq.seq_id)
                self.scheduler.free_seq(seq)

    def _process_model_outputs(
            self, output: SamplerOutput,
            scheduler_outputs: SchedulerOutputs) -> List[RequestOutput]:
        now = time.time()
        # Update the scheduled sequence groups with the model outputs.
        scheduled_seq_groups = scheduler_outputs.scheduled_seq_groups

        # If prefix caching is enabled, mark all blocks in the sequence groups
        # as completed so that future requests don't attempt to recompute them
        if self.cache_config.enable_prefix_caching:
            for seq_group in scheduled_seq_groups:
                self.scheduler.mark_blocks_as_computed(seq_group)

        for seq_group, outputs in zip(scheduled_seq_groups, output):
            self._process_sequence_group_outputs(seq_group, outputs)

        # Free the finished sequence groups.
        self.scheduler.free_finished_seq_groups()

        # Create the outputs.
        request_outputs: List[RequestOutput] = []
        for seq_group in scheduled_seq_groups:
            seq_group.maybe_set_first_token_time(now)
            request_output = RequestOutput.from_seq_group(seq_group)
            request_outputs.append(request_output)
        for seq_group in scheduler_outputs.ignored_seq_groups:
            request_output = RequestOutput.from_seq_group(seq_group)
            request_outputs.append(request_output)

        # Log stats.
        if self.log_stats:
            self.stat_logger.log(self._get_stats(scheduler_outputs))

        return request_outputs

    def step(self) -> List[RequestOutput]:
        """Performs one decoding iteration and returns newly generated results.

        .. figure:: https://i.imgur.com/sv2HssD.png
            :alt: Overview of the step function
            :align: center

            Overview of the step function.

        Details:
            - Step 1: Schedules the sequences to be executed in the next
              iteration and the token blocks to be swapped in/out/copy.

                - Depending on the scheduling policy,
                  sequences may be `preempted/reordered`.
                - A Sequence Group (SG) refer to a group of sequences
                  that are generated from the same prompt.

            - Step 2: Calls the distributed executor to execute the model.
            - Step 3: Processes the model output. This mainly includes:

                - Decodes the relevant outputs.
                - Updates the scheduled sequence groups with model outputs
                  based on its `sampling parameters` (`use_beam_search` or not).
                - Frees the finished sequence groups.

            - Finally, it creates and returns the newly generated results.

        Example:
            >>> # Please see the example/ folder for more detailed examples.
            >>>
            >>> # initialize engine and request arguments
            >>> engine = LLMEngine.from_engine_args(engine_args)
            >>> example_inputs = [(0, "What is LLM?",
            >>>    SamplingParams(temperature=0.0))]
            >>>
            >>> # Start the engine with an event loop
            >>> while True:
            >>>     if example_inputs:
            >>>         req_id, prompt, sampling_params = example_inputs.pop(0)
            >>>         engine.add_request(str(req_id), prompt, sampling_params)
            >>>
            >>>     # continue the request processing
            >>>     request_outputs = engine.step()
            >>>     for request_output in request_outputs:
            >>>         if request_output.finished:
            >>>             # return or show the request output
            >>>
            >>>     if not (engine.has_unfinished_requests() or example_inputs):
            >>>         break
        """
        seq_group_metadata_list, scheduler_outputs = self.scheduler.schedule()

        if not scheduler_outputs.is_empty():
            output = self.model_executor.execute_model(
                seq_group_metadata_list, scheduler_outputs.blocks_to_swap_in,
                scheduler_outputs.blocks_to_swap_out,
                scheduler_outputs.blocks_to_copy)
        else:
            output = []

        return self._process_model_outputs(output, scheduler_outputs)

    def do_log_stats(self) -> None:
        """Forced log when no requests active."""
        if self.log_stats:
            self.stat_logger.log(self._get_stats(scheduler_outputs=None))

    def _get_stats(self,
                   scheduler_outputs: Optional[SchedulerOutputs]) -> Stats:
        """Get Stats to be Logged to Prometheus."""
        now = time.monotonic()

        # KV Cache Usage in %.
        num_total_gpu = self.cache_config.num_gpu_blocks
        num_free_gpu = self.scheduler.block_manager.get_num_free_gpu_blocks()
        gpu_cache_usage = 1.0 - (num_free_gpu / num_total_gpu)

        num_total_cpu = self.cache_config.num_cpu_blocks
        cpu_cache_usage = 0.
        if num_total_cpu > 0:
            num_free_cpu = self.scheduler.block_manager.get_num_free_cpu_blocks(
            )
            cpu_cache_usage = 1.0 - (num_free_cpu / num_total_cpu)

        # Scheduler State
        num_running = len(self.scheduler.running)
        num_swapped = len(self.scheduler.swapped)
        num_waiting = len(self.scheduler.waiting)

        # Iteration stats if we have scheduler output.
        num_prompt_tokens = 0
        num_generation_tokens = 0
        time_to_first_tokens = []
        time_per_output_tokens = []
        time_e2e_requests = []
        if scheduler_outputs is not None:
            prompt_run = scheduler_outputs.prompt_run

            # Number of Tokens.
            if prompt_run:
                num_prompt_tokens = sum(
                    len(seq_group.prompt_token_ids)
                    for seq_group in scheduler_outputs.scheduled_seq_groups)
                num_generation_tokens = sum(
                    seq_group.num_seqs()
                    for seq_group in scheduler_outputs.scheduled_seq_groups)
            else:
                num_generation_tokens = scheduler_outputs.num_batched_tokens

            # Latency Timings.
            time_last_iters = []
            for seq_group in scheduler_outputs.scheduled_seq_groups:
                # Time since last token. (n.b. updates seq_group.metrics.last_token_time)
                time_last_iters.append(seq_group.get_last_latency(now))
                # Time since arrival for all finished requests.
                if seq_group.is_finished():
                    time_e2e_requests.append(now -
                                             seq_group.metrics.arrival_time)

            time_to_first_tokens = time_last_iters if prompt_run else []
            time_per_output_tokens = [] if prompt_run else time_last_iters

        return Stats(
            now=now,
            num_running=num_running,
            num_swapped=num_swapped,
            num_waiting=num_waiting,
            gpu_cache_usage=gpu_cache_usage,
            cpu_cache_usage=cpu_cache_usage,
            num_prompt_tokens=num_prompt_tokens,
            num_generation_tokens=num_generation_tokens,
            time_to_first_tokens=time_to_first_tokens,
            time_per_output_tokens=time_per_output_tokens,
            time_e2e_requests=time_e2e_requests,
        )

    def _decode_logprobs(self, seq: Sequence, prms: SamplingParams,
                         logprobs: Dict[int, Logprob],
                         all_input_ids: List[int]) -> None:
        if not logprobs:
            return
        for token_id, sample_logprob in logprobs.items():
            if (sample_logprob.decoded_token is None and token_id != -1):
                all_input_ids_with_logprob = all_input_ids[:-1] + [token_id]
                _, new_text, prefix_offset, read_offset = detokenize_incrementally(
                    self.get_tokenizer_for_seq(seq),
                    all_input_ids=all_input_ids_with_logprob,
                    prev_tokens=seq.tokens,
                    prefix_offset=seq.prefix_offset,
                    read_offset=seq.read_offset,
                    skip_special_tokens=prms.skip_special_tokens,
                    spaces_between_special_tokens=prms.
                    spaces_between_special_tokens,
                )
                sample_logprob.decoded_token = new_text

    def _decode_sequence(self, seq: Sequence, prms: SamplingParams) -> None:
        """Decodes the new token for a sequence."""
        all_input_ids = seq.get_token_ids()
        self._decode_logprobs(seq, prms, seq.output_logprobs[-1],
                              all_input_ids)

        (new_tokens, new_output_text, prefix_offset,
         read_offset) = detokenize_incrementally(
             self.get_tokenizer_for_seq(seq),
             all_input_ids=all_input_ids,
             prev_tokens=seq.tokens,
             prefix_offset=seq.prefix_offset,
             read_offset=seq.read_offset,
             skip_special_tokens=prms.skip_special_tokens,
             spaces_between_special_tokens=prms.spaces_between_special_tokens,
         )
        if seq.tokens is None:
            seq.tokens = new_tokens
        else:
            seq.tokens.extend(new_tokens)
        seq.prefix_offset = prefix_offset
        seq.read_offset = read_offset
        seq.output_text += new_output_text

    def _check_stop(self, seq: Sequence,
                    sampling_params: SamplingParams) -> None:
        """Stop the finished sequences."""
        for stop_str in sampling_params.stop:
            if seq.output_text.endswith(stop_str):
                self._finalize_sequence(seq, sampling_params, stop_str)
                seq.status = SequenceStatus.FINISHED_STOPPED
                return
        if seq.get_last_token_id() in sampling_params.stop_token_ids:
            stop_str = self.get_tokenizer_for_seq(seq).convert_ids_to_tokens(
                seq.get_last_token_id())
            self._finalize_sequence(seq, sampling_params, stop_str)
            seq.status = SequenceStatus.FINISHED_STOPPED
            return

        # Check if the sequence has reached max_model_len.
        if seq.get_len() > self.scheduler_config.max_model_len:
            seq.status = SequenceStatus.FINISHED_LENGTH_CAPPED
            return

        # Check if the sequence has reached max_tokens.
        if seq.get_output_len() == sampling_params.max_tokens:
            seq.status = SequenceStatus.FINISHED_LENGTH_CAPPED
            return

        # Check if the sequence has generated the EOS token.
        if ((not sampling_params.ignore_eos)
                and seq.get_last_token_id() == seq.eos_token_id):
            seq.status = SequenceStatus.FINISHED_STOPPED
            return

    def _finalize_sequence(self, seq: Sequence,
                           sampling_params: SamplingParams,
                           stop_string: str) -> None:
        if sampling_params.include_stop_str_in_output:
            return

        if stop_string and seq.output_text.endswith(stop_string):
            # Truncate the output text so that the stop string is
            # not included in the output.
            seq.output_text = seq.output_text[:-len(stop_string)]

    def add_lora(self, lora_request: LoRARequest) -> bool:
        return self.model_executor.add_lora(lora_request)

    def remove_lora(self, lora_id: int) -> bool:
        return self.model_executor.remove_lora(lora_id)

    def list_loras(self) -> List[int]:
<<<<<<< HEAD
        return self.model_executor.list_loras()
=======
        return self._run_workers("list_loras")

    def _run_workers(
        self,
        method: str,
        *args,
        driver_args: Optional[List[Any]] = None,
        driver_kwargs: Optional[Dict[str, Any]] = None,
        max_concurrent_workers: Optional[int] = None,
        use_ray_compiled_dag: bool = False,
        **kwargs,
    ) -> Any:
        """Runs the given method on all workers."""

        if max_concurrent_workers:
            raise NotImplementedError(
                "max_concurrent_workers is not supported yet.")

        if use_ray_compiled_dag:
            # Right now, compiled DAG can only accept a single
            # input. TODO(sang): Fix it.
            output_channels = self.forward_dag.execute(1)
        else:
            # Start the ray workers first.
            ray_worker_outputs = [
                worker.execute_method.remote(method, *args, **kwargs)
                for worker in self.workers
            ]

        if driver_args is None:
            driver_args = args
        if driver_kwargs is None:
            driver_kwargs = kwargs

        # Start the driver worker after all the ray workers.
        driver_worker_output = getattr(self.driver_worker,
                                       method)(*driver_args, **driver_kwargs)

        # Get the results of the ray workers.
        if self.workers:
            if use_ray_compiled_dag:
                try:
                    ray_worker_outputs = [
                        pickle.loads(chan.begin_read())
                        for chan in output_channels
                    ]
                finally:
                    # Has to call end_read in order to reuse the DAG.
                    for chan in output_channels:
                        chan.end_read()
            else:
                ray_worker_outputs = ray.get(ray_worker_outputs)

        return [driver_worker_output] + ray_worker_outputs

    def _compiled_ray_dag(self):
        import pkg_resources
        required_version = "2.9"
        current_version = pkg_resources.get_distribution("ray").version
        if current_version < required_version:
            raise ValueError(f"Ray version {required_version} or greater is "
                             f"required, but found {current_version}")

        from ray.dag import MultiOutputNode, InputNode
        assert self.parallel_config.worker_use_ray

        # Right now, compiled DAG requires at least 1 arg. We send
        # a dummy value for now. It will be fixed soon.
        with InputNode() as input_data:
            forward_dag = MultiOutputNode([
                worker.execute_model_compiled_dag_remote.bind(input_data)
                for worker in self.workers
            ])
        return forward_dag.experimental_compile()

    def check_health(self) -> None:
        """Raises an error if engine is unhealthy."""
        self._check_if_any_actor_is_dead()

    def _check_if_any_actor_is_dead(self):
        if not self.parallel_config.worker_use_ray:
            return

        if not self.workers:
            return

        dead_actors = []
        for actor in self.workers:
            actor_state = ray.state.actors(actor._ray_actor_id.hex())  # pylint: disable=protected-access
            if actor_state["State"] == "DEAD":
                dead_actors.append(actor)
        if dead_actors:
            raise RuntimeError("At least one Worker is dead. "
                               f"Dead Workers: {dead_actors}. ")
>>>>>>> 24aecf42
<|MERGE_RESOLUTION|>--- conflicted
+++ resolved
@@ -155,129 +155,6 @@
         self.tokenizer: TokenizerGroup = TokenizerGroup(
             self.model_config.tokenizer, **init_kwargs)
 
-<<<<<<< HEAD
-=======
-    def _init_workers_ray(self, placement_group: "PlacementGroup",
-                          **ray_remote_kwargs):
-        if self.parallel_config.tensor_parallel_size == 1:
-            num_gpus = self.cache_config.gpu_memory_utilization
-        else:
-            num_gpus = 1
-
-        self.driver_dummy_worker: RayWorkerVllm = None
-        self.workers: List[RayWorkerVllm] = []
-
-        driver_ip = get_ip()
-        for bundle_id, bundle in enumerate(placement_group.bundle_specs):
-            if not bundle.get("GPU", 0):
-                continue
-            scheduling_strategy = PlacementGroupSchedulingStrategy(
-                placement_group=placement_group,
-                placement_group_capture_child_tasks=True,
-                placement_group_bundle_index=bundle_id,
-            )
-            worker = ray.remote(
-                num_cpus=0,
-                num_gpus=num_gpus,
-                scheduling_strategy=scheduling_strategy,
-                **ray_remote_kwargs,
-            )(RayWorkerVllm).remote(self.model_config.trust_remote_code)
-
-            worker_ip = ray.get(worker.get_node_ip.remote())
-            if worker_ip == driver_ip and self.driver_dummy_worker is None:
-                # If the worker is on the same node as the driver, we use it
-                # as the resource holder for the driver process.
-                self.driver_dummy_worker = worker
-            else:
-                self.workers.append(worker)
-
-        if self.driver_dummy_worker is None:
-            raise ValueError(
-                "Ray does not allocate any GPUs on the driver node. Consider "
-                "adjusting the Ray placement group or running the driver on a "
-                "GPU node.")
-
-        driver_node_id, driver_gpu_ids = ray.get(
-            self.driver_dummy_worker.get_node_and_gpu_ids.remote())
-        worker_node_and_gpu_ids = ray.get(
-            [worker.get_node_and_gpu_ids.remote() for worker in self.workers])
-
-        node_workers = defaultdict(list)
-        node_gpus = defaultdict(list)
-
-        node_workers[driver_node_id].append(0)
-        node_gpus[driver_node_id].extend(driver_gpu_ids)
-        for i, (node_id, gpu_ids) in enumerate(worker_node_and_gpu_ids,
-                                               start=1):
-            node_workers[node_id].append(i)
-            node_gpus[node_id].extend(gpu_ids)
-        for node_id, gpu_ids in node_gpus.items():
-            node_gpus[node_id] = sorted(gpu_ids)
-
-        # Set CUDA_VISIBLE_DEVICES for the driver.
-        set_cuda_visible_devices(node_gpus[driver_node_id])
-        for worker, (node_id, _) in zip(self.workers, worker_node_and_gpu_ids):
-            worker.set_cuda_visible_devices.remote(node_gpus[node_id])
-
-        distributed_init_method = get_distributed_init_method(
-            driver_ip, get_open_port())
-
-        # Lazy import the Worker to avoid importing torch.cuda/xformers
-        # before CUDA_VISIBLE_DEVICES is set in the Worker
-        Worker = self._dispatch_worker()
-
-        # Initialize torch distributed process group for the workers.
-        model_config = copy.deepcopy(self.model_config)
-        parallel_config = copy.deepcopy(self.parallel_config)
-        scheduler_config = copy.deepcopy(self.scheduler_config)
-        device_config = copy.deepcopy(self.device_config)
-        lora_config = copy.deepcopy(self.lora_config)
-        kv_cache_dtype = self.cache_config.cache_dtype
-
-        for rank, (worker, (node_id,
-                            _)) in enumerate(zip(self.workers,
-                                                 worker_node_and_gpu_ids),
-                                             start=1):
-            local_rank = node_workers[node_id].index(rank)
-            worker.init_worker.remote(
-                lambda rank=rank, local_rank=local_rank: Worker(
-                    model_config,
-                    parallel_config,
-                    scheduler_config,
-                    device_config,
-                    local_rank,
-                    rank,
-                    distributed_init_method,
-                    lora_config=lora_config,
-                    kv_cache_dtype=kv_cache_dtype,
-                ))
-
-        driver_rank = 0
-        driver_local_rank = node_workers[driver_node_id].index(driver_rank)
-        self.driver_worker = Worker(
-            self.model_config,
-            self.parallel_config,
-            self.scheduler_config,
-            self.device_config,
-            driver_local_rank,
-            driver_rank,
-            distributed_init_method,
-            lora_config=self.lora_config,
-            kv_cache_dtype=kv_cache_dtype,
-            is_driver_worker=True,
-        )
-
-        # don't use cupy for eager mode
-        self._run_workers("init_model",
-                          cupy_port=get_open_port()
-                          if not model_config.enforce_eager else None)
-        self._run_workers(
-            "load_model",
-            max_concurrent_workers=self.parallel_config.
-            max_parallel_loading_workers,
-        )
-
->>>>>>> 24aecf42
     def _verify_args(self) -> None:
         self.model_config.verify_with_parallel_config(self.parallel_config)
         self.cache_config.verify_with_parallel_config(self.parallel_config)
@@ -903,101 +780,4 @@
         return self.model_executor.remove_lora(lora_id)
 
     def list_loras(self) -> List[int]:
-<<<<<<< HEAD
-        return self.model_executor.list_loras()
-=======
-        return self._run_workers("list_loras")
-
-    def _run_workers(
-        self,
-        method: str,
-        *args,
-        driver_args: Optional[List[Any]] = None,
-        driver_kwargs: Optional[Dict[str, Any]] = None,
-        max_concurrent_workers: Optional[int] = None,
-        use_ray_compiled_dag: bool = False,
-        **kwargs,
-    ) -> Any:
-        """Runs the given method on all workers."""
-
-        if max_concurrent_workers:
-            raise NotImplementedError(
-                "max_concurrent_workers is not supported yet.")
-
-        if use_ray_compiled_dag:
-            # Right now, compiled DAG can only accept a single
-            # input. TODO(sang): Fix it.
-            output_channels = self.forward_dag.execute(1)
-        else:
-            # Start the ray workers first.
-            ray_worker_outputs = [
-                worker.execute_method.remote(method, *args, **kwargs)
-                for worker in self.workers
-            ]
-
-        if driver_args is None:
-            driver_args = args
-        if driver_kwargs is None:
-            driver_kwargs = kwargs
-
-        # Start the driver worker after all the ray workers.
-        driver_worker_output = getattr(self.driver_worker,
-                                       method)(*driver_args, **driver_kwargs)
-
-        # Get the results of the ray workers.
-        if self.workers:
-            if use_ray_compiled_dag:
-                try:
-                    ray_worker_outputs = [
-                        pickle.loads(chan.begin_read())
-                        for chan in output_channels
-                    ]
-                finally:
-                    # Has to call end_read in order to reuse the DAG.
-                    for chan in output_channels:
-                        chan.end_read()
-            else:
-                ray_worker_outputs = ray.get(ray_worker_outputs)
-
-        return [driver_worker_output] + ray_worker_outputs
-
-    def _compiled_ray_dag(self):
-        import pkg_resources
-        required_version = "2.9"
-        current_version = pkg_resources.get_distribution("ray").version
-        if current_version < required_version:
-            raise ValueError(f"Ray version {required_version} or greater is "
-                             f"required, but found {current_version}")
-
-        from ray.dag import MultiOutputNode, InputNode
-        assert self.parallel_config.worker_use_ray
-
-        # Right now, compiled DAG requires at least 1 arg. We send
-        # a dummy value for now. It will be fixed soon.
-        with InputNode() as input_data:
-            forward_dag = MultiOutputNode([
-                worker.execute_model_compiled_dag_remote.bind(input_data)
-                for worker in self.workers
-            ])
-        return forward_dag.experimental_compile()
-
-    def check_health(self) -> None:
-        """Raises an error if engine is unhealthy."""
-        self._check_if_any_actor_is_dead()
-
-    def _check_if_any_actor_is_dead(self):
-        if not self.parallel_config.worker_use_ray:
-            return
-
-        if not self.workers:
-            return
-
-        dead_actors = []
-        for actor in self.workers:
-            actor_state = ray.state.actors(actor._ray_actor_id.hex())  # pylint: disable=protected-access
-            if actor_state["State"] == "DEAD":
-                dead_actors.append(actor)
-        if dead_actors:
-            raise RuntimeError("At least one Worker is dead. "
-                               f"Dead Workers: {dead_actors}. ")
->>>>>>> 24aecf42
+        return self.model_executor.list_loras()