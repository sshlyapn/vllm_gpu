--- conflicted
+++ resolved
@@ -135,11 +135,7 @@
     return is_openvino_available
 
 def is_openvino_optimum_intel() -> bool:
-<<<<<<< HEAD
-    if os.environ.get('VLLM_ENFORCE_NATIVE_MODELLING'):
-=======
     if os.environ.get('VLLM_OPENVINO_OPTIMUM', '1') == '0':
->>>>>>> ee5c2327
         return False
     is_optimum_intel_available = is_openvino()
     try:
